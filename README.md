<h1 align="center">Massive Text Embedding Benchmark</h1>

<p align="center">
    <a href="https://github.com/embeddings-benchmark/mteb/releases">
        <img alt="GitHub release" src="https://img.shields.io/github/release/embeddings-benchmark/mteb.svg">
    </a>
    <a href="https://arxiv.org/abs/2210.07316">
        <img alt="GitHub release" src="https://img.shields.io/badge/arXiv-2305.14251-b31b1b.svg">
    </a>
    <a href="https://github.com/embeddings-benchmark/mteb/blob/master/LICENSE">
        <img alt="License" src="https://img.shields.io/github/license/embeddings-benchmark/mteb.svg?color=green">
    </a>
    <a href="https://pepy.tech/project/mteb">
        <img alt="Downloads" src="https://static.pepy.tech/personalized-badge/mteb?period=total&units=international_system&left_color=grey&right_color=orange&left_text=Downloads">
    </a>
</p>

<h4 align="center">
    <p>
        <a href="#installation">Installation</a> |
        <a href="#usage">Usage</a> |
        <a href="#leaderboard">Leaderboard</a> |
        <a href="#citing">Citing</a> |
        <a href="#available-tasks">Tasks</a>
    <p>
</h4>

<h3 align="center">
    <a href="https://huggingface.co/spaces/mteb/leaderboard"><img style="float: middle; padding: 10px 10px 10px 10px;" width="60" height="55" src="./docs/images/hf_logo.png" /></a>
</h3>


## Installation

```bash
pip install mteb
```

## Usage

* Using a python script (see [scripts/run_mteb_english.py](https://github.com/embeddings-benchmark/mteb/blob/main/scripts/run_mteb_english.py) and [mteb/mtebscripts](https://github.com/embeddings-benchmark/mtebscripts) for more):

```python
from mteb import MTEB
from sentence_transformers import SentenceTransformer

# Define the sentence-transformers model name
model_name = "average_word_embeddings_komninos"

model = SentenceTransformer(model_name)
evaluation = MTEB(tasks=["Banking77Classification"])
results = evaluation.run(model, output_folder=f"results/{model_name}")
```

* Using CLI

```bash
mteb --available_tasks

mteb -m sentence-transformers/all-MiniLM-L6-v2 \
    -t Banking77Classification  \
    --verbosity 3

# if nothing is specified default to saving the results in the results/{model_name} folder
```

* Using multiple GPUs in parallel can be done by just having a custom encode function that distributes the inputs to multiple GPUs like e.g. [here](https://github.com/microsoft/unilm/blob/b60c741f746877293bb85eed6806736fc8fa0ffd/e5/mteb_eval.py#L60) or [here](https://github.com/ContextualAI/gritlm/blob/09d8630f0c95ac6a456354bcb6f964d7b9b6a609/gritlm/gritlm.py#L75).

<br /> 

<details>
  <summary> Advanced Usage (click to unfold) </summary>


## Advanced Usage


### Dataset selection

Datasets can be selected by providing the list of datasets, but also

* by their task (e.g. "Clustering" or "Classification")

```python
evaluation = MTEB(task_types=['Clustering', 'Retrieval']) # Only select clustering and retrieval tasks
```

* by their categories e.g. "S2S" (sentence to sentence) or "P2P" (paragraph to paragraph)

```python
evaluation = MTEB(task_categories=['S2S']) # Only select sentence2sentence datasets
```

* by their languages

```python
evaluation = MTEB(task_langs=["en", "de"]) # Only select datasets which are "en", "de" or "en-de"
```

You can also specify which languages to load for multilingual/crosslingual tasks like below:

```python
from mteb.tasks import AmazonReviewsClassification, BUCCBitextMining

evaluation = MTEB(tasks=[
        AmazonReviewsClassification(langs=["en", "fr"]) # Only load "en" and "fr" subsets of Amazon Reviews
        BUCCBitextMining(langs=["de-en"]), # Only load "de-en" subset of BUCC
])
```

There are also presets available for certain task collections, e.g. to select the 56 English datasets that form the "Overall MTEB English leaderboard":

```python
from mteb import MTEB_MAIN_EN
evaluation = MTEB(tasks=MTEB_MAIN_EN, task_langs=["en"])
```


### Evaluation split
You can evaluate only on `test` splits of all tasks by doing the following:

```python
evaluation.run(model, eval_splits=["test"])
```

Note that the public leaderboard uses the test splits for all datasets except MSMARCO, where the "dev" split is used.

### Using a custom model

Models should implement the following interface, implementing an `encode` function taking as inputs a list of sentences, and returning a list of embeddings (embeddings can be `np.array`, `torch.tensor`, etc.). For inspiration, you can look at the [mteb/mtebscripts repo](https://github.com/embeddings-benchmark/mtebscripts) used for running diverse models via SLURM scripts for the paper.

```python
class MyModel():
    def encode(self, sentences, batch_size=32, **kwargs):
        """
        Returns a list of embeddings for the given sentences.
        Args:
            sentences (`List[str]`): List of sentences to encode
            batch_size (`int`): Batch size for the encoding

        Returns:
            `List[np.ndarray]` or `List[tensor]`: List of embeddings for the given sentences
        """
        pass

model = MyModel()
evaluation = MTEB(tasks=["Banking77Classification"])
evaluation.run(model)
```

If you'd like to use different encoding functions for query and corpus when evaluating on Retrieval or Reranking tasks, you can add separate methods for `encode_queries` and `encode_corpus`. If these methods exist, they will be automatically used for those tasks. You can refer to the `DRESModel` at `mteb/evaluation/evaluators/RetrievalEvaluator.py` for an example of these functions.

```python
class MyModel():
    def encode_queries(self, queries, batch_size=32, **kwargs):
        """
        Returns a list of embeddings for the given sentences.
        Args:
            queries (`List[str]`): List of sentences to encode
            batch_size (`int`): Batch size for the encoding

        Returns:
            `List[np.ndarray]` or `List[tensor]`: List of embeddings for the given sentences
        """
        pass

    def encode_corpus(self, corpus, batch_size=32, **kwargs):
        """
        Returns a list of embeddings for the given sentences.
        Args:
            corpus (`List[str]` or `List[Dict[str, str]]`): List of sentences to encode
                or list of dictionaries with keys "title" and "text"
            batch_size (`int`): Batch size for the encoding

        Returns:
            `List[np.ndarray]` or `List[tensor]`: List of embeddings for the given sentences
        """
        pass
```

### Evaluating on a custom task

To add a new task, you need to implement a new class that inherits from the `AbsTask` associated with the task type (e.g. `AbsTaskReranking` for reranking tasks). You can find the supported task types in [here](https://github.com/embeddings-benchmark/mteb-draft/tree/main/mteb/abstasks).

```python
from mteb import MTEB
from mteb.abstasks.AbsTaskReranking import AbsTaskReranking
from sentence_transformers import SentenceTransformer


class MindSmallReranking(AbsTaskReranking):
    @property
    def description(self):
        return {
            "name": "MindSmallReranking",
            "hf_hub_name": "mteb/mind_small",
            "description": "Microsoft News Dataset: A Large-Scale English Dataset for News Recommendation Research",
            "reference": "https://www.microsoft.com/en-us/research/uploads/prod/2019/03/nl4se18LinkSO.pdf",
            "type": "Reranking",
            "category": "s2s",
            "eval_splits": ["validation"],
            "eval_langs": ["en"],
            "main_score": "map",
        }

model = SentenceTransformer("average_word_embeddings_komninos")
evaluation = MTEB(tasks=[MindSmallReranking()])
evaluation.run(model)
```

> **Note:** for multilingual tasks, make sure your class also inherits from the `MultilingualTask` class like in [this](https://github.com/embeddings-benchmark/mteb-draft/blob/main/mteb/tasks/Classification/MTOPIntentClassification.py) example.

</details>

<br /> 

## Documentation

| Documentation                          |                        |
| ------------------------------ | ---------------------- |
| 📋 [Tasks] | Overview of available tasks |
| 📈 [Leaderboard] | The interactive leaderboard of the benchmark |
| 🤖 [Adding a model] | Information related to how to submit a model to the leaderboard |
| 🤝  [Contributing] | How to contribute to MTEB and set it up for development |
<<<<<<< HEAD
| 

=======
>>>>>>> dd5d6172

[Tasks]: docs/tasks.md
[Contributing]: docs/contributing.md
[Adding a model]: docs/adding_a_model.md
[Leaderboard]: https://huggingface.co/spaces/mteb/leaderboard

## Citing

MTEB was introduced in "[MTEB: Massive Text Embedding Benchmark](https://arxiv.org/abs/2210.07316)", feel free to cite:

```bibtex
@article{muennighoff2022mteb,
  doi = {10.48550/ARXIV.2210.07316},
  url = {https://arxiv.org/abs/2210.07316},
  author = {Muennighoff, Niklas and Tazi, Nouamane and Magne, Lo{\"\i}c and Reimers, Nils},
  title = {MTEB: Massive Text Embedding Benchmark},
  publisher = {arXiv},
  journal={arXiv preprint arXiv:2210.07316},  
  year = {2022}
}
```

You may also want to read and cite the amazing work that has extended MTEB & integrated new datasets:
- Shitao Xiao, Zheng Liu, Peitian Zhang, Niklas Muennighoff. "[C-Pack: Packaged Resources To Advance General Chinese Embedding](https://arxiv.org/abs/2309.07597)" arXiv 2023
- Michael Günther, Jackmin Ong, Isabelle Mohr, Alaeddine Abdessalem, Tanguy Abel, Mohammad Kalim Akram, Susana Guzman, Georgios Mastrapas, Saba Sturua, Bo Wang, Maximilian Werk, Nan Wang, Han Xiao. "[Jina Embeddings 2: 8192-Token General-Purpose Text Embeddings for Long Documents](https://arxiv.org/abs/2310.19923)" arXiv 2023
- Silvan Wehrli, Bert Arnrich, Christopher Irrgang. "[German Text Embedding Clustering Benchmark](https://arxiv.org/abs/2401.02709)" arXiv 2024

For works that have used MTEB for benchmarking, you can find them on the [leaderboard](https://huggingface.co/spaces/mteb/leaderboard).<|MERGE_RESOLUTION|>--- conflicted
+++ resolved
@@ -222,11 +222,6 @@
 | 📈 [Leaderboard] | The interactive leaderboard of the benchmark |
 | 🤖 [Adding a model] | Information related to how to submit a model to the leaderboard |
 | 🤝  [Contributing] | How to contribute to MTEB and set it up for development |
-<<<<<<< HEAD
-| 
-
-=======
->>>>>>> dd5d6172
 
 [Tasks]: docs/tasks.md
 [Contributing]: docs/contributing.md
